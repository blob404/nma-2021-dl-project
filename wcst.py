--- conflicted
+++ resolved
@@ -6,14 +6,8 @@
 from itertools import permutations
 from wcst_cards import card_generator
 
-<<<<<<< HEAD
 N_DISCRETE_ACTIONS = 4 # pick one of the four discrete cards
 N_DISCRETE_CARDS = 24 # use a deck of 24 unique cards
-=======
-# unused imports
-# import json
-# import pandas as pd
->>>>>>> 230b0f3e
 
 N_DISCRETE_ACTIONS = 4  # pick one of the four discrete cards
 
@@ -21,11 +15,6 @@
 class WCST(gym.Env):
 
     """WCST environment that follows the OpenAI gym interface"""
-<<<<<<< HEAD
-=======
-
-    metadata = {"render.modes": ["human"]}
->>>>>>> 230b0f3e
 
     def __init__(self):
         """Initiate the env with action and observation space"""
@@ -33,20 +22,12 @@
 
         # Actions are discrete:
         self.action_space = spaces.Discrete(N_DISCRETE_ACTIONS)
-<<<<<<< HEAD
         self.card_deck = card_generator() # please do not delete the card deck! Not a duplicate variable!
         self.current_step = 0
         # Observations are discrete
         self.observation_space = spaces.Discrete(N_DISCRETE_CARDS) # please do not replace this w card_generator!
         self.rule = np.random.choice([0, 1, 2])
         self.success_counter = 0 # number of correct responses in a row
-=======
-        # Observations are discrete
-        self.observation_space = card_generator()
-        # Initialize state
-        self.success_counter = 0  # number of correct responses in a row
-        self.current_step = 0
->>>>>>> 230b0f3e
 
         self.rule = np.random.choice([0, 1, 2])
 
@@ -97,12 +78,8 @@
 
     def reset(self):
         """reset the state of the environment to the initial state"""
-<<<<<<< HEAD
-        self.success_counter = 0 # reset success streak counter
-=======
         self.success_counter = 0  # number of correct responses in a row
         self.current_step = 0
->>>>>>> 230b0f3e
         return self._next_observation()
 
     def render(self, mode="human", close=False):
