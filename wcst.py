import random
import numpy as np
import gym
from gym import spaces
from gym.envs.classic_control import rendering
from PIL import Image
import pyglet
import time
from helper_functions import *

N_DISCRETE_ACTIONS = 4  # pick one of the four discrete cards
N_DISCRETE_CARDS = 24  # use a deck of 24 unique cards


class WCST(gym.Env):

    """WCST environment that follows the OpenAI gym interface"""

    def __init__(self):
        """Initiate the env with action and observation space"""
        super(WCST, self).__init__()

        # Actions are discrete:
        self.action_space = spaces.Discrete(N_DISCRETE_ACTIONS)
        # Observations are discrete
        self.observation_space = spaces.Discrete(N_DISCRETE_CARDS)

        # Card choices (action)

        self.choice_cards = [
            (1, 1, 1),  # ("red", "triangle" "one")
            (2, 2, 2),  # ("green", "star", "two")
            (3, 3, 3),  # ("yellow", "cross", "three")
            (4, 4, 4),  # ("blue", "circle", "four")
        ]

        # initialise cards and rule

        self.card_deck = card_generator()
        self.card = self._next_observation()  # the card to categorise
        # NOTE please do not delete the card deck! Not a duplicate variable - Now they are not. :P
        self.rule = np.random.choice([0, 1, 2])

        # initialise counters
        self.current_step = 0
        self.success_counter = 0  # number of correct responses in a row
        self.switch_counter = 0  # keep track of rule switches; max should be 41
        self.viewer = None

    def _next_observation(self):
        """a card is shown with values of (colour, form, num of elements)"""
        return random.choice(self.card_deck)
        # NOTE please do not replace this w observation space
        # NOTE do we discard used cards? -- no, we have 24 unique cards but 250 trials

    # def _calculate_reward(self, action):
    #     """Give reward of +1 if the action is correct
    #     or -1 otherwise"""
    #     reward = +1 if action == self.right_action else -1
    #     return reward

    def step(self, action):
        """Take one step in the environment"""

        self.current_step += 1

        # choice = self.choice_cards[int(action)] # Choice conversion
        # step_rule =  self.rule # Record rule
        # rule_feature = self.card[self.rule] # Record right feature

        # if choice[self.rule] == self.card[self.rule]: # correct move
        if action == map_rule_to_action(self.card, self.rule):
            self.success_counter += 1  # update success counter
            success_streak = min(
                np.random.geometric(0.4) + 1, 12
            )  # Randomize success threshold
            reward = 1  # Positive reward
            # NOTE (RE calculate_reward): Is this not enough? -- Probably enough, but having a separate function might be more readable?

            if self.success_counter >= success_streak:
                available_rules = [x for x in [0, 1, 2] if x != self.rule]
                self.rule = np.random.choice(available_rules)
                # NOTE We need to exclude the current rule
                # NOTE Don't need right_action
                self.switch_counter += 1  # Update switch counter

        else:  # wrong move
            self.success_counter = 0
            self.rule = self.rule  # Rule stays the same
            reward = -1  # Negative reward
            # NOTE (RE calculate_reward): Same as above

        self.card = self._next_observation()  # show a new card
        obs = self.card

        done = self.current_step >= 250 or self.switch_counter >= 41
        # game over after 250 steps or 41 rule switches

        return reward, obs, done, {}

    def reset(self):
        """reset the state of the environment to the initial state"""
        self.card = self._next_observation()
        self.current_step = 0
        self.rule = np.random.choice([0, 1, 2])
        # self.right_action = map_rule_to_action(self.card, self.rule)
        # NOTE Don't need right_action at initialization/reset.
        self.success_counter = 0  # reset success success_counter
        self.switch_counter = 0  # reset rule switch counter

<<<<<<< HEAD
    def render(
        self,
        action,
        reward,
        mode="human",
        close=False,
        graphical_render=False,
    ):
=======
        return self.card

    def render(self, action, reward, mode="human", close=False, graphical_render=False):
>>>>>>> 223e213a
        """Render environment to screen"""

        print("Step: {current_step}".format(current_step=self.current_step))

        if graphical_render:

            if self.viewer is None:

                self.viewer = rendering.SimpleImageViewer()
                self.viewer.width = 960
                self.viewer.height = 540

                self.viewer.window = pyglet.window.Window(
                    width=self.viewer.width,
                    height=self.viewer.height,
                    caption="WCST session",
                    display=self.viewer.display,
                    vsync=False,
                    resizable=False,
                )

            ## Define images

            back = Image.open("stimuli/background.png")
            im1 = Image.open("stimuli/111.png")
            im2 = Image.open("stimuli/222.png")
            im3 = Image.open("stimuli/333.png")
            im4 = Image.open("stimuli/444.png")
            im5 = Image.open(
                f"stimuli/cards/{''.join(str(num + 1) for num in self.card)}.png"
            )
            im6 = Image.open("stimuli/frame.png")
            im7 = Image.open("stimuli/switch.jpg")
            im8 = Image.open("stimuli/repeat.png")

            back_im = back.copy()

            ## Call the first frame - 4 cards + 1 stimuli card

            back_im.paste(im1, (100, 50))
            back_im.paste(im2, (300, 50))
            back_im.paste(im3, (500, 50))
            back_im.paste(im4, (700, 50))
            back_im.paste(im5, (400, 300))

            self.viewer.imshow(np.array(back_im))

            ## Wait for a moment
            time.sleep(0.4)

            ## Call the second frame - a selection frame around the card of choice
            pile = action + 1

            if pile == 1:
                back_im.paste(im6, (90, 40))
                back_im.paste(im1, (100, 50))
            elif pile == 2:
                back_im.paste(im6, (290, 40))
                back_im.paste(im2, (300, 50))
            elif pile == 3:
                back_im.paste(im6, (490, 40))
                back_im.paste(im3, (500, 50))
            else:
                back_im.paste(im6, (690, 40))
                back_im.paste(im4, (700, 50))

            self.viewer.imshow(np.array(back_im))

            ## Wait for a moment again
            time.sleep(0.3)

            ## Call the third frame - "switch"/"repeat" instruction according to the reward
            if reward > 0:
                back_im.paste(im8, (170, 350))
            else:
                back_im.paste(im7, (170, 350))

            self.viewer.imshow(np.array(back_im))

            ## Freeze there for a moment
            time.sleep(0.5)

            return self.viewer.isopen

    def close(self):
        super().close()<|MERGE_RESOLUTION|>--- conflicted
+++ resolved
@@ -108,20 +108,9 @@
         self.success_counter = 0  # reset success success_counter
         self.switch_counter = 0  # reset rule switch counter
 
-<<<<<<< HEAD
-    def render(
-        self,
-        action,
-        reward,
-        mode="human",
-        close=False,
-        graphical_render=False,
-    ):
-=======
         return self.card
 
     def render(self, action, reward, mode="human", close=False, graphical_render=False):
->>>>>>> 223e213a
         """Render environment to screen"""
 
         print("Step: {current_step}".format(current_step=self.current_step))
