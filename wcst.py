import random
import numpy as np
import gym
from gym import spaces
from itertools import permutations
from helper_functions import *

from PIL import Image, ImageDraw, ImageFilter
import cv2

N_DISCRETE_ACTIONS = 4  # pick one of the four discrete cards
N_DISCRETE_CARDS = 24  # use a deck of 24 unique cards


class WCST(gym.Env):

    """WCST environment that follows the OpenAI gym interface"""

    def __init__(self):
        """Initiate the env with action and observation space"""
        super(WCST, self).__init__()

        # Actions are discrete:
        self.action_space = spaces.Discrete(N_DISCRETE_ACTIONS)
        # Observations are discrete
        self.observation_space = spaces.Discrete(N_DISCRETE_CARDS)

        # Card choices (action)

        self.choice_cards = [(1, 1, 1), # 1 blue ball
                             (2, 2, 2), # 2 yellow crosses
                             (3, 3, 3), # 3 red triangles
                             (4, 4, 4)] # 4 green stars

        # initialise cards and rule

        self.card_deck = card_generator()
        self.card = self._next_observation() # the card to categorise
        # NOTE please do not delete the card deck! Not a duplicate variable - Now they are not. :P
        self.rule = np.random.choice([0, 1, 2])

        #initialise counters
        self.current_step = 0
        self.success_counter = 0  # number of correct responses in a row
        self.switch_counter = 0 # keep track of rule switches; max should be 41

    def _next_observation(self):
        """a card is shown with values of (colour, form, num of elements)"""
        return random.choice(self.card_deck)  # please do not replace this w observation space
        # NOTE do we discard used cards? -- no, we have 24 unique cards but 250 trials

    # def _calculate_reward(self, action):
    #     """Give reward of +1 if the action is correct
    #     or -1 otherwise"""
    #     reward = +1 if action == self.right_action else -1
    #     return reward

    def step(self, action):
        """Take one step in the environment"""

        self.current_step += 1

<<<<<<< HEAD
        # choice = self.choice_cards[int(action)] # Choice conversion
        # step_rule =  self.rule # Record rule
        # rule_feature = self.card[self.rule] # Record right feature

        # if choice[self.rule] == self.card[self.rule]: # correct move
        if action == map_rule_to_action(self.card, self.rule):
            self.card = self._next_observation() # show a new card - only if correct move was made
=======
        self.card = self._next_observation() # show a new card

        choice = self.choice_cards[action] # Choice conversion
        step_rule =  self.rule # Record rule
        # rule_feature = self.card[self.rule] # Record right feature

        if choice[self.rule] == self.card[self.rule]: # correct move
>>>>>>> 7ae37933
            self.success_counter += 1 # update success counter
            success_streak = random.randint(2, 5) # Randomize success threshold
            reward = 1 # Positive reward — Note (RE calculate_reward): Is this not enough? -- Probably enough, but having a separate function might be more readable?
            if self.success_counter > success_streak:
                self.rule = np.random.choice([0, 1, 2]) # Note: Don't need right_action
                self.switch_counter += 1 # Update switch counter

        else: # wrong move
            self.success_counter = 0
            self.rule = self.rule # Rule stays the same
            reward = -1 # Negative reward — Note (RE calculate_reward): Same as above

        obs = self.card

        done = self.current_step >= 250 or self.switch_counter >=41  # the game is over after 250 steps or 41 rule switches

        return reward, obs, done, {}

    def reset(self):
        """reset the state of the environment to the initial state"""
        self.card = self._next_observation()
        self.current_step = 0
        self.rule = np.random.choice([0, 1, 2])
        self.right_action = map_rule_to_action(self.card, self.rule)
        self.success_counter = 0  # reset success success_counter
        self.switch_counter = 0 # reset rule switch counter

    def render(self, mode="human", close=False, frame_num=1):
        """Render environment to screen"""
        back = Image.open('stimuli/background.png')
        im1 = Image.open('stimuli/cards/30.png')
        im2 = Image.open('stimuli/cards/4.png')
        im3 = Image.open('stimuli/cards/10.png')
        im4 = Image.open('stimuli/cards/55.png')
        im5 = Image.open(f'stimuli/{self.obs}.png')
        back_im = back.copy()

        if frame_num == 1:

            back_im.paste(im1, (100, 50))
            back_im.paste(im2, (300, 50))
            back_im.paste(im3, (500, 50))
            back_im.paste(im4, (700, 50))
            back_im.paste(im5, (400, 300))
            im_rgb = cv2.cvtColor(np.array(back_im), cv2.COLOR_BGR2RGB)
            cv2.imshow("image", np.array(im_rgb))  # show it!
            cv2.waitKey(5000)  # todo change value of freezing
        else:
            im1 = Image.open('stimuli/cards/30.png')
            im2 = Image.open('stimuli/cards/4.png')
            im3 = Image.open('stimuli/cards/10.png')
            im4 = Image.open('stimuli/cards/55.png')
            im5 = Image.open(f'stimuli/{self.obs}.png')
            im6 = Image.open('stimuli/frame.png')
            im7 = Image.open('stimuli/switch.jpg')
            im8 = Image.open('stimuli/repeat.png')

            pile = 1   # todo replace pile with correct pile number(1/2/3/4) and remove initialization.
            if pile == 1:
                back_im.paste(im6, (90, 40))
            elif pile == 2:
                back_im.paste(im6, (290, 40))
            elif pile == 3:
                back_im.paste(im6, (490, 40))
            else:
                back_im.paste(im6, (690, 40))

            if reward > 0:   #todo return reward to this func
                back_im.paste(im8, (170, 350))
            else:
                back_im.paste(im7, (170, 350))
            im_rgb = cv2.cvtColor(np.array(back_im), cv2.COLOR_BGR2RGB)
            cv2.imshow("image", np.array(im_rgb))  # show it!
            cv2.waitKey(5000)  # todo change value of freezing


        print("Step: {current_step}".format(current_step=self.current_step))
        # TODO print more stuff here

    def close(self):
        super().close()<|MERGE_RESOLUTION|>--- conflicted
+++ resolved
@@ -60,23 +60,13 @@
 
         self.current_step += 1
 
-<<<<<<< HEAD
+        self.card = self._next_observation() # show a new card
         # choice = self.choice_cards[int(action)] # Choice conversion
         # step_rule =  self.rule # Record rule
         # rule_feature = self.card[self.rule] # Record right feature
 
         # if choice[self.rule] == self.card[self.rule]: # correct move
         if action == map_rule_to_action(self.card, self.rule):
-            self.card = self._next_observation() # show a new card - only if correct move was made
-=======
-        self.card = self._next_observation() # show a new card
-
-        choice = self.choice_cards[action] # Choice conversion
-        step_rule =  self.rule # Record rule
-        # rule_feature = self.card[self.rule] # Record right feature
-
-        if choice[self.rule] == self.card[self.rule]: # correct move
->>>>>>> 7ae37933
             self.success_counter += 1 # update success counter
             success_streak = random.randint(2, 5) # Randomize success threshold
             reward = 1 # Positive reward — Note (RE calculate_reward): Is this not enough? -- Probably enough, but having a separate function might be more readable?
