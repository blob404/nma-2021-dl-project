--- conflicted
+++ resolved
@@ -10,8 +10,8 @@
 
 # Create a convenient container for the SARS tuples required by NFQ.
 Transitions = collections.namedtuple(
-<<<<<<< HEAD
-    'Transitions', ['state', 'action', 'reward', 'discount', 'next_state'])
+    "Transitions", ["state", "action", "reward", "discount", "next_state"]
+)
 
 class Agent():
 
@@ -150,156 +150,6 @@
               log_loss=False,
               logbook=None,
               ):
-=======
-    "Transitions", ["state", "action", "reward", "discount", "next_state"]
-)
-
-
-class Agent:
-    def __init__(
-        self,
-        env,
-        q_network: nn.Module,
-        replay_capacity: int = 100_000,
-        epsilon: float = 0.1,
-        batch_size: int = 10,
-        learning_rate: float = 3e-4,
-    ):
-
-        # Store agent hyperparameters and network.
-        self._num_actions = env.action_space.n
-        self._epsilon = epsilon
-        self._batch_size = batch_size
-        self._q_network = q_network
-
-        self._streak_memory = 6
-        self._discount = 0.9
-
-        self._env = env
-
-        # create a second q net with the same structure and initial values, which
-        # we'll be updating separately from the learned q-network.
-        self._target_network = copy.deepcopy(self._q_network)
-
-        # Container for the computed loss (see run_loop implementation above).
-        self.last_loss = 0.0
-
-        # Create the replay buffer.
-        self._replay_buffer = ReplayBuffer(replay_capacity)
-
-        # Keep an internal tracker of steps
-        self._current_step = 0
-
-        # Setup optimizer that will train the network to minimize the loss.
-        self._optimizer = torch.optim.Adam(
-            self._q_network.parameters(), lr=learning_rate
-        )
-        self._loss_fn = nn.MSELoss()  # try different loss functions?
-
-        # Initialize observation
-        self._obs = env.card
-        # Initialize action (which card is picked)
-        self._action = 0
-        # Map action to rule (which category was picked on previous attempt)
-        self._rule = 0
-        # Get number of successive correct answers
-        self._streak = 0
-
-    def select_action(self, observation):
-        # Compute Q-values.
-        q_values = self._q_network(
-            torch.FloatTensor(observation).unsqueeze(0)
-        )  # Adds batch dimension.
-        q_values = q_values.squeeze(0)  # Removes batch dimension
-
-        # Select epsilon-greedy action.
-        if self._epsilon < torch.rand(1):
-            # TODO randomize initialization?
-            action = q_values.argmax(axis=-1)
-        else:
-            action = torch.randint(
-                low=0, high=self._num_actions, size=(1,), dtype=torch.int64
-            )
-        return action
-
-    def q_values(self, observation):
-        # q_values = self._q_network(torch.tensor(observation).unsqueeze(0))
-        # return q_values.squeeze(0).detach()
-        q_values = self._q_network(torch.FloatTensor(observation)).detach()
-
-    def get_state(self):
-        state = [x for x in self._obs]
-        state.append(self._rule)
-        state.append(self._streak)
-        return state
-
-    def update(self):
-
-        if not self._replay_buffer.is_ready(self._batch_size):
-            # If the replay buffer is not ready to sample from, do nothing.
-            return
-
-        # Sample a minibatch of transitions from experience replay.
-        transitions = self._replay_buffer.sample(self._batch_size)
-
-        # Note: each of these tensors will be of shape [batch_size, ...].
-        s = torch.FloatTensor(transitions.state)
-        a = torch.tensor(transitions.action, dtype=torch.int64)
-        r = torch.FloatTensor(transitions.reward)
-        d = torch.FloatTensor(transitions.discount)
-        next_s = torch.FloatTensor(transitions.next_state)
-        # print(f"next_s: {next_s}")
-        # print(f"buffer: {self._replay_buffer.buffer}")
-
-        # Compute the Q-values at next states in the transitions.
-        with torch.no_grad():
-            # NOTE: okay so here's the thing /blob404
-            # - first nn layer should be (state_dimensions, hidden_size)
-            # - for now i put only the card tuple as the state (i.e. 3 dimensions)
-            # - it should work with both single states (3x1) and batches (e.g., 3x10)
-            # - i can't figure out how to make it accept both shapes unless i transpose the batch vector like below
-            # - (maybe there is some other way to do this)
-            # - it's now running complete training cycles, but i have no idea if it's doing the right thing
-            q_next_s = self._q_network(next_s.T)  # Shape [batch_size, num_actions].
-            max_q_next_s = q_next_s.max(axis=-1)[0]
-            # Compute the TD error and then the losses.
-            target_q_value = r + d * max_q_next_s
-
-        # Compute the Q-values at original state.
-        q_s = self._q_network(s.T)
-
-        # Gather the Q-value corresponding to each action in the batch.
-        q_s_a = q_s.gather(1, a.view(-1, 1)).squeeze(1)
-
-        loss = self._loss_fn(target_q_value, q_s_a)
-
-        # Compute the gradients of the loss with respect to the q_network variables.
-        self._optimizer.zero_grad()
-
-        loss.backward()
-        # Apply the gradient update.
-        self._optimizer.step()
-
-        # Store the loss for logging purposes (see run_loop implementation above).
-        self.last_loss = loss.detach().numpy()
-
-    def observe_first(self, observation):
-        self._replay_buffer.add_first(observation)
-
-    def observe(self, action: int, reward, next_obs, discount):
-        self._replay_buffer.add(action, reward, next_obs, discount)
-
-
-def run(
-    environment,
-    agent,
-    num_episodes=None,
-    logger_time_delta=1.0,
-    label="training_loop",
-    log_loss=False,
-    logbook=None,
-):
->>>>>>> f7f0a63a
     """Perform the run loop.
 
     We are following the Acme run loop.
@@ -314,18 +164,14 @@
     Args:
       environment: dm_env used to generate trajectories.
       agent: acme.Actor for selecting actions in the run loop.
-<<<<<<< HEAD
       num_steps: number of steps to run the loop for. If `None` (default), runs
         without limit.
-=======
->>>>>>> f7f0a63a
       num_episodes: number of episodes to run the loop for. If `None` (default),
         runs without limit.
       logger_time_delta: time interval (in seconds) between consecutive logging
         steps.
       label: optional label used at logging steps.
     """
-<<<<<<< HEAD
     iterator = range(num_episodes) if num_episodes else itertools.count()
     all_returns = []
 
@@ -334,7 +180,7 @@
       # Reset any counts and start the environment.
       start_time = time.time()
       episode_steps = 0
-      episode_return = 0
+      cum_return = 0
       episode_loss = 0
 
       self._env.reset()
@@ -352,9 +198,6 @@
         # Generate an action from the agent's policy and step the environment.
         action = self._action = int(self.select_action(state))
         reward, next_obs, done, _ = self._env.step(action)
-
-        if done:
-            break
 
         if reward == 1:
             self._streak = min(self._streak+1, self._streak_memory)
@@ -377,97 +220,26 @@
         # Book-keeping.
         episode_steps += 1
         num_total_steps += 1
-        episode_return += reward
+        cum_return += reward
 
         if log_loss:
           episode_loss += agent.last_loss
 
         if logbook:
-          logbook.write_actions(episode, episode_return)
+          logbook.write_actions(episode, cum_return)
+
+        if done:
+            break
 
         if num_steps != 0 and num_total_steps >= num_steps:
           break
 
       if logbook:
-        logbook.write_episodes(episode, episode_steps, episode_return)
-
-      all_returns.append(episode_return)
+        logbook.write_episodes(episode, episode_steps, cum_return)
+
+      all_returns.append(cum_return)
 
       if num_steps != 0 and num_total_steps >= num_steps:
         break
-=======
-    iterator = range(num_episodes) if num_episodes else count()
-    all_returns = []
-
-    num_total_episodes = 0
-    for episode in tqdm(iterator):
-        # Reset any counts and start the environment.
-        start_time = time.time()
-        episode_steps = 0
-        episode_return = 0
-        episode_loss = 0
-        cum_return = 0
-
-        environment.reset()
-        agent._obs = environment.card
-
-        state = agent.get_state()
-        done = False
-
-        # Put first state into replay buffer
-        agent.observe_first(state)
-
-        # Run an episode.
-        while not done:
-
-            # Generate an action from the agent's policy and step the environment.
-            action = agent._action = int(agent.select_action(state))
-            reward, next_obs, done, _ = environment.step(action)
-
-            if reward == 1:
-                agent._streak = min(agent._streak + 1, agent._streak_memory)
-            else:
-                agent._streak = 0
-
-            agent._rule = map_action_to_rule(agent._obs, action)
-            agent._obs = next_obs
-
-            next_state = agent.get_state()
-
-            # Have the agent observe the timestep and let the agent update itself.
-            # TODO how to implement discount???
-            discount = agent._discount
-            agent.observe(
-                action, reward, next_state, discount ** episode_steps
-            )  # this discount will probably cause some weird behavior
-            agent.update()
-
-            state = next_state
-
-            # Book-keeping.
-            episode_steps += 1
-            cum_return += reward
-
-            if log_loss:
-                episode_loss += agent.last_loss
-
-            if logbook:
-                logbook.write_actions(episode, cum_return)
-
-            if done:
-                break
-
-        episode_return = cum_return
-
-        if logbook:
-            logbook.write_episodes(episode, episode_steps, episode_return)
-
-        all_returns.append(episode_return)
-
-        num_total_episodes += 1
-
-        if num_episodes is not None and num_total_episodes >= num_episodes:
-            break
->>>>>>> f7f0a63a
 
     return all_returns