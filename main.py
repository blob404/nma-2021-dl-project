--- conflicted
+++ resolved
@@ -84,25 +84,8 @@
     return vars(parser.parse_args())
 
 
-<<<<<<< HEAD
 def main(agent="vanilla_q", **kwargs):
 
-=======
-def main(
-    agent="vanilla_q",
-    policy="epsilon_greedy",
-    epsilon=0.05,
-    memory=6,  # general
-    num_episodes=100,
-    num_steps=None,
-    step_size=0.1,  # vanilla_q specific
-    learning_rate=5e-3,
-    batch_size=10,  # deep_q specific
-    q_network=DEFAULT_NETWORK,
-    output=None,
-    graphical_render=False,
-):
->>>>>>> f7f0a63a
     # create and init environment
     env = wcst.WCST()
     env.reset()
@@ -117,22 +100,13 @@
         agent_keys = inspect.signature(vanilla_q.Agent).parameters.keys()
         agent_args = {key: kwargs[key] for key in kwargs.keys() & agent_keys}
 
-<<<<<<< HEAD
         # create agent
         agent = vanilla_q.Agent(env, **agent_args)
-=======
-        agent = vanilla_q.Agent(
-            env=env,
-            policy=policy,
-            memory=memory,
-            epsilon=epsilon,
-            step_size=step_size,
-        )
->>>>>>> f7f0a63a
 
         # set some identifiers
-<<<<<<< HEAD
-        log._metadata = f"vani_q_ep_{episodes}_mem_{agent._streak_memory}_eps_{agent._epsilon}_step_{agent._step_size}"
+        metadata = f"vani_q_ep_{episodes}_mem_{agent._streak_memory}_eps_{agent._epsilon}_step_{agent._step_size}"
+        # create uniform logbook
+        log = logbook(agent, metadata)
 
         returns = agent.run(
             num_episodes=episodes,
@@ -141,21 +115,6 @@
             )
 
         print(f"Return per episode: {returns}")
-=======
-        metadata = (
-            f"vani_q_ep_{num_episodes}_mem_{memory}_eps_{epsilon}_step_{step_size}"
-        )
-        # create uniform logbook
-        log = logbook(agent, metadata)
-
-        returns = vanilla_q.run(
-            env=env,
-            agent=agent,
-            num_episodes=num_episodes,
-            num_steps=num_steps,
-            logbook=log,
-        )
->>>>>>> f7f0a63a
 
     elif agent == "deep_q":
         if not "q_network" in kwargs.keys():
@@ -168,8 +127,9 @@
         agent = deep_q.Agent(env, q_network=q_network, **agent_args)
 
         # set some identifiers
-<<<<<<< HEAD
-        log._metadata = f"deep_q_ep_{episodes}_bs_{agent._batch_size}_lr_{agent._learning_rate}"
+        metadata = f"deep_q_ep_{episodes}_bs_{agent._batch_size}_lr_{agent._learning_rate}"
+        # create uniform logbook
+        log = logbook(agent, metadata)
 
         returns = agent.run(
             num_episodes=episodes,
@@ -179,22 +139,6 @@
         )
 
         print(f"Return per episode: {returns}")
-=======
-        metadata = f"deep_q_ep_{num_episodes}_bs_{batch_size}_lr_{learning_rate}"
-
-        # create uniform logbook
-        log = logbook(agent, metadata)
-
-        returns = deep_q.run(
-            environment=env,
-            agent=agent,
-            num_episodes=num_episodes,
-            logger_time_delta=1.0,
-            logbook=log,
-        )
-
-    print(returns)
->>>>>>> f7f0a63a
 
     if output == "csv":
         log.to_csv()
@@ -204,27 +148,5 @@
     # Wrapper to parse cmd line args.
     # If you want you can run main() from elsewhere,
     # and specify your arguments there.
-<<<<<<< HEAD
     cli_args = cli_args()
-    main(**cli_args)
-=======
-    _cli_args = cli_args()
-
-    agent = _cli_args["agent"]
-    policy = _cli_args["policy"]
-    episodes = int(_cli_args["episodes"])
-    steps = _cli_args["steps"]
-    if steps:
-        steps = int(steps)
-    output = _cli_args["output"]
-    graphical_render = bool(_cli_args["graphical_render"])
-
-    main(
-        agent,
-        policy,
-        num_episodes=episodes,
-        num_steps=steps,
-        output=output,
-        graphical_render=graphical_render,
-    )
->>>>>>> f7f0a63a
+    main(**cli_args)